"""
주간 보고서 서비스 (Report Service)
- 리서치 보고서 크롤링 (네이버 금융 PDF)
- 종합 분석 리포트 생성
- 핵심 키워드 추출 및 저장
- 매주 일요일 저녁 실행
"""
import nest_asyncio
import asyncio
import json
import logging
import requests
import re
from datetime import datetime, timedelta
from typing import Dict, List, Optional, Union, Any, Tuple
from pathlib import Path
import sys
import PyPDF2
from textwrap import wrap
from reportlab.lib.pagesizes import letter
from reportlab.pdfgen import canvas
from reportlab.pdfbase import pdfmetrics
from reportlab.pdfbase.ttfonts import TTFont
from io import BytesIO
from reportlab.lib.pagesizes import letter
from selenium import webdriver
from selenium.webdriver.chrome.options import Options
from selenium.webdriver.chrome.service import Service
from selenium.webdriver.common.by import By
from selenium.webdriver.support.ui import WebDriverWait
from selenium.webdriver.support import expected_conditions as EC
from selenium.common.exceptions import TimeoutException, NoSuchElementException
from research_crawler import ResearchCrawler
from webdriver_manager.chrome import ChromeDriverManager
import hashlib
import time
import schedule

# Add project root to path
project_root = Path(__file__).parent.parent.parent
sys.path.append(str(project_root))

from shared.database.mysql_client import get_mysql_client
from shared.database.vector_db import VectorDBClient
from shared.llm.llm_manager import llm_manager
from shared.apis.telegram_api import TelegramBotClient
from config.env_local import get_config
from shared.user_config.user_config_manager import user_config_manager
from shared.service_config.user_config_loader import get_config_loader

# FastAPI 추가
from fastapi import FastAPI, HTTPException, BackgroundTasks, Request
import uvicorn

app = FastAPI(title="Weekly Report Service", version="1.0.0")

class ReportService:
    """주간 보고서 서비스 클래스"""

    def __init__(self):
        # 개발자 기본 설정 로드
        self.config = get_config()
        
        # 사용자 설정 관리자 초기화
        self.user_config_manager = user_config_manager
        self.current_user_id = os.environ.get('HYPERASSET_USER_ID', "1")  # 🔥 환경변수에서 사용자 ID 읽기
        self.stocks_config = {}  # 사용자별 종목 설정 (MySQL에서 덮어쓰기)
        
        # 사용자별 개인화 설정 로더
        self.user_config_loader = None  # 비동기로 초기화됨
        self.personalized_configs = {}  # 사용자별 개인화 설정 캐시
        
        self.mysql_client = get_mysql_client()
        # ChromaDB 대시보드와 동일한 경로를 사용하도록 환경 변수 설정
        import os
        news_service_chroma_path = os.path.join(project_root, "services", "news_service", "data", "chroma")
        os.environ["CHROMADB_PERSIST_DIRECTORY"] = news_service_chroma_path
        self.vector_db = VectorDBClient()
        self.llm_manager = llm_manager
        self.telegram_bot = TelegramBotClient()
        self.research_crawler = ResearchCrawler()

        # 로깅 설정
        logging.basicConfig(
            level=logging.INFO,
            format="%(asctime)s - %(name)s - %(levelname)s - %(message)s",
        )
        self.logger = logging.getLogger(__name__)
        
        # 사용자별 설정 로드 (MySQL에서 stock_code만 덮어쓰기)
        asyncio.create_task(self._load_user_settings())
        
    async def _load_user_settings(self):
        """사용자별 설정 로드 (User Config Manager에서 중앙 집중식으로 가져오기)"""
        try:
            user_config = await self.user_config_manager.get_user_config(self.current_user_id)
            
            # 사용자 종목 설정으로 덮어쓰기
            self.stocks_config = {}
            for stock in user_config.get("stocks", []):
                if stock.get("enabled", True):
                    self.stocks_config[stock["stock_code"]] = {
                        "name": stock["stock_name"],
                        "enabled": True
                    }
            
            self.logger.info(f"✅ 사용자 종목 설정 로드 완료: {len(self.stocks_config)}개 종목")
            
        except Exception as e:
            self.logger.error(f"❌ 사용자 설정 로드 실패 (기본값 유지): {e}")
            # 실패시 기본 종목 설정
            self.stocks_config = {
                "005930": {"name": "삼성전자", "enabled": True},
                "000660": {"name": "SK하이닉스", "enabled": True}
            }
    
    async def set_user_id(self, user_id):
        """사용자 ID 설정 및 설정 재로드"""
        try:
            self.current_user_id = user_id
            await self._load_user_settings()
            self.logger.info(f"✅ 사용자 ID 설정 및 설정 재로드 완료: {user_id}")
        except Exception as e:
            self.logger.error(f"❌ 사용자 ID 설정 실패: {e}")
            raise

    async def collect_weekly_market_data(self, stock_code: str) -> Dict: ############################################완료 
        """
        ChromaDB에서 지난 7일간의 리서치 보고서 텍스트와
        공시 DB에서 지난 7일간의 공시 요약을 수집하여 반환합니다.
        """
        weekly_news_by_date: Dict[str, str] = {}
        weekly_disclosure_by_date: Dict[str, str] = {}
        weekly_chart_data: List[Dict[str, Any]] = []

        # 1. 지난 7일간의 날짜 범위 계산
        today = datetime.now()
        seven_days_ago = today - timedelta(days=7)

        today_str = today.strftime('%Y-%m-%d')
        seven_days_ago_str = seven_days_ago.strftime('%Y-%m-%d')
        
        seven_days_ago_str_iso = seven_days_ago.strftime('%Y-%m-%dT%H:%M:%S')
        today_str_iso = today.strftime('%Y-%m-%dT%H:%M:%S')

        self.logger.info(f"Collecting weekly market data for {stock_code} from {seven_days_ago_str} to {today_str}...")

        # 2. ChromaDB에서 리서치 보고서 텍스트 조회 (뉴스/리서치 보고서로 간주)
        try:
            # self.vector_db의 collections 속성을 통해 특정 컬렉션을 쿼리합니다.
            # 'weekly_reports' 컬렉션이 메타데이터에 'publication_date' 및 'stock_code'를 포함한
            # 리서치 보고서 텍스트를 저장한다고 가정합니다.
            self.logger.info(f"DEBUG: ChromaDB 쿼리 시작. stock_code: {stock_code}")
            chroma_results = self.vector_db.collections["high_impact_news"].query(
                query_texts=[""], # 메타데이터 필터링을 위한 빈 쿼리 텍스트
                n_results=100, # 검색할 최대 문서 수
                where={
                    "stock_code": "006800"
                },
                include=['documents', 'metadatas'] # 문서 내용과 메타데이터를 함께 가져오도록 명시
            )
            self.logger.info(f"DEBUG: ChromaDB 쿼리 결과 (raw): {chroma_results}")
            if chroma_results and chroma_results.get('documents') and chroma_results.get('metadatas'):
                # ChromaDB의 documents와 metadatas는 리스트의 리스트 형태일 수 있으므로, 첫 번째 리스트를 확인
                if chroma_results['documents'] and chroma_results['documents'][0]:
                    self.logger.info(f"DEBUG: ChromaDB에서 {len(chroma_results['documents'][0])}개의 문서와 메타데이터를 가져왔습니다.")
                    # ChromaDB에서 가져온 데이터를 날짜 기준으로 필터링
                    for i, doc_content in enumerate(chroma_results['documents'][0]):
                        metadata = chroma_results['metadatas'][0][i]
                        publication_date_str = metadata.get('publication_date')
                        self.logger.info(f"DEBUG: 문서 {i} - publication_date_str: {publication_date_str}, metadata: {metadata}")
                        
                        if publication_date_str:
                            try:
                                # ISO 형식의 날짜 문자열을 datetime 객체로 변환
                                # publication_date가 datetime.date 객체일 수도 있으므로, fromisoformat 대신 strptime 사용
                                publication_date = datetime.strptime(publication_date_str.split('T')[0], '%Y-%m-%d').date()
                                self.logger.info(f"DEBUG: 파싱된 publication_date: {publication_date}")
                                self.logger.info(f"DEBUG: 날짜 범위: {seven_days_ago.date()} <= {publication_date} <= {today.date()}")
                                # 7일 범위 내에 있는지 확인
                                if seven_days_ago.date() <= publication_date <= today.date():
                                    self.logger.info(f"DEBUG: 날짜 조건 만족: {publication_date_str}")
                                    if publication_date_str not in weekly_news_by_date:
                                        weekly_news_by_date[publication_date_str] = ""
                                    weekly_news_by_date[publication_date_str] += doc_content + " "
                                    self.logger.info(f"DEBUG: weekly_news_by_date 업데이트됨. 현재 길이: {len(weekly_news_by_date)}")
                                else:
                                    self.logger.info(f"DEBUG: 날짜 조건 불만족: {publication_date_str}")
                            except ValueError:
                                self.logger.warning(f"잘못된 날짜 형식 또는 파싱 오류: {publication_date_str}")
                        else:
                            self.logger.info(f"DEBUG: publication_date_str이 없습니다.")

                self.logger.info(f"ChromaDB: 지난 7일간 {stock_code}에 대한 리서치 보고서 {len(weekly_news_by_date)}일치를 찾았습니다.")
            else:
                self.logger.info(f"ChromaDB: 지난 7일간 {stock_code}에 대한 리서치 보고서를 찾지 못했습니다. (chroma_results 비어있음)")

        except Exception as e:
            self.logger.error(f"ChromaDB 리서치 보고서 쿼리 중 오류 발생: {e}")


        # 3. 공시 DB에서 공시 요약 조회
        try:
            # 공시 데이터가 self.mysql_client를 통해 접근 가능한 MySQL 테이블에 있고,
            # 'rcept_dt' (접수일) 및 'summary' 컬럼을 가지고 있다고 가정합니다.
            disclosure_query = """
            SELECT rcept_dt, summary FROM disclosure_history
            WHERE stock_code = %s AND rcept_dt >= %s AND rcept_dt <= %s
            """
            disclosure_data = await self.mysql_client.fetch_all_async(
                disclosure_query, (stock_code, seven_days_ago_str, today_str)
            )
            if disclosure_data:
                for row in disclosure_data:
                    rcept_dt = row.get('rcept_dt')
                    summary = row.get('summary')
                    if rcept_dt and summary:
                        rcept_dt_str = rcept_dt.strftime('%Y-%m-%d') if isinstance(rcept_dt, datetime) else str(rcept_dt)
                        if rcept_dt_str not in weekly_disclosure_by_date:
                            weekly_disclosure_by_date[rcept_dt_str] = ""
                        weekly_disclosure_by_date[rcept_dt_str] += summary + " "

                self.logger.info(f"공시 DB: {stock_code}에 대한 공시 요약 {len(weekly_disclosure_by_date)}일치를 찾았습니다.")
            else:
                self.logger.info(f"공시 DB: 지난 7일간 {stock_code}에 대한 공시 요약을 찾지 못했습니다.")
        except Exception as e:
            self.logger.error(f"공시 DB 요약 쿼리 중 오류 발생: {e}")

        # 4. 차트 데이터 수집
        try:
            chart_query = """
            SELECT date, close_price, volume FROM chart_analysis_results
            WHERE stock_code = %s AND date >= %s AND date <= %s
            ORDER BY date ASC
            """
            chart_results = await self.mysql_client.fetch_all_async(
                chart_query, (stock_code, seven_days_ago_str, today_str)
            )
            if chart_results:
                for row in chart_results:
                    chart_date_str = row['date'].strftime('%Y-%m-%d') if isinstance(row['date'], datetime) else str(row['date'])
                    weekly_chart_data.append({
                        "date": chart_date_str,
                        "close_price": float(row['close_price']),
                        "volume": int(row['volume'])
                    })
                self.logger.info(f"차트 DB: {stock_code}에 대한 차트 데이터 {len(weekly_chart_data)}개를 찾았습니다.")
            else:
                self.logger.info(f"차트 DB: 지난 7일간 {stock_code}에 대한 차트 데이터를 찾지 못했습니다.")
        except Exception as e:
            self.logger.error(f"차트 DB 쿼리 중 오류 발생: {e}")

        # 수집된 데이터를 요청된 형식으로 변환
        result_list = []

        if weekly_news_by_date:
            result_list.append({"impact_news": weekly_news_by_date})
        if weekly_disclosure_by_date:
            result_list.append({"disclosure": weekly_disclosure_by_date})
        if weekly_chart_data:
            result_list.append({"chart": weekly_chart_data})

        return result_list
    
    
   
   
    def _format_weekly_market_data_for_llm(self, weekly_market_data: List[Dict]) -> str:
        formatted_text = []
        for item in weekly_market_data:
            if "impact_news" in item:
                formatted_text.append("### 주간 뉴스:")
                for date_str, news_content in item["impact_news"].items():
                    formatted_text.append(f"- {date_str}: {news_content.strip()}")
            elif "disclosure" in item:
                formatted_text.append("### 주간 공시:")
                for date_str, disclosure_content in item["disclosure"].items():
                    formatted_text.append(f"- {date_str}: {disclosure_content.strip()}")
            elif "chart" in item:
                formatted_text.append("### 주간 차트 데이터:")
                for chart_entry in item["chart"]:
                    formatted_text.append(f"- 날짜: {chart_entry['date']}, 종가: {chart_entry['close_price']}, 거래량: {chart_entry['volume']}")
        return "\n".join(formatted_text)

    def _generate_pdf_report(self, report_text: str, stock_code: str) -> BytesIO:
        """리포트 텍스트를 PDF로 메모리에 생성"""
        try:
            buffer = BytesIO()
            c = canvas.Canvas(buffer, pagesize=letter)

            try:
                font_path = Path(__file__).parent.parent.parent / "static" / "fonts" / "NanumGothic.ttf"
                if not font_path.exists():
                    raise FileNotFoundError(f"폰트 파일을 찾을 수 없습니다: {font_path}")
                pdfmetrics.registerFont(TTFont('NanumGothic', str(font_path)))
                c.setFont('NanumGothic', 12)
            except Exception as e:
                self.logger.warning(f"나눔고딕 폰트 로드 실패: {e}. 기본 폰트로 대체합니다.")
                c.setFont('Helvetica', 12)

            textobject = c.beginText()
            textobject.setTextOrigin(50, 750)
            textobject.setLeading(14)

            wrapped_lines = []

            # 🔥 '#'로 시작하는 문단을 기준으로 분할, 줄바꿈 없이 이어졌을 때도 처리됨
            paragraphs = re.split(r'(?=#)', report_text)

            for paragraph in paragraphs:
                paragraph = paragraph.strip()
                if not paragraph:
                    continue

                if paragraph.startswith("#"):
                    # '#' 문단 제목과 본문이 한 줄에 붙어 있는 경우 분리 (예: "#제목 - 내용")
                    parts = paragraph.split("-", 1)
                    title = parts[0].strip()
                    body = parts[1].strip() if len(parts) > 1 else ""

                    # 문단 제목
                    wrapped_lines.append("")
                    wrapped_lines.append("• " + title.lstrip("#").strip())

                    # 본문
                    wrapped = wrap(body, width=50)
                    wrapped_lines.extend(wrapped if wrapped else [""])

                else:
                    # 그냥 일반 문단
                    wrapped = wrap(paragraph, width=50)
                    wrapped_lines.extend(wrapped if wrapped else [""])

            # PDF에 줄별로 작성
            for line in wrapped_lines:
                textobject.textLine(line)

            c.drawText(textobject)
            c.save()
            buffer.seek(0)
            return buffer

        except Exception as e:
            self.logger.error(f"PDF 생성 실패: {e}")
            return BytesIO()

   
    async def send_weekly_report_telegram(self, stock_code: str, pdf_buffer: BytesIO, keywords: List[str]):
        """PDF BytesIO 객체를 텔레그램으로 전송"""
        try:
            message = f"""
                📢 주간 리포트가 도착했어요!

                📅 **기간**: {datetime.now().strftime('%Y-%m-%d')} 기준 일주일  
                🏢 **종목**: {stock_code}  

                일주일간 차트, 공시, 주요 뉴스를 종합해서 리포트를 작성했어요!  
                자세한 내용은 첨부된 PDF를 참고해주세요.

                🔍 주요 키워드: {', '.join(keywords)}
                        """

            # 파일 이름은 텔레그램에 표시만 됨
            file_name = f"weekly_report_{stock_code}.pdf"

            success = self.telegram_bot.send_document_from_buffer(document=pdf_buffer, filename=file_name, caption=message)

            # 최근 알람 메시지 저장
            if success:
                await save_latest_signal(message)
            
            if success:
                self.logger.info(f"주간 보고서 텔레그램 전송 완료: {stock_code}")
            else:
                self.logger.error(f"주간 보고서 텔레그램 전송 실패: {stock_code}")

        except Exception as e:
            self.logger.error(f"텔레그램 전송 중 오류: {e}")

    async def save_keywords_to_vector_db(self, stock_code: str, keywords: List[str]):
        """주어진 키워드를 벡터 DB의 'weekly_keywords' 컬렉션에 저장합니다."""
        try:
            if not keywords:
                self.logger.info(f"{stock_code}에 대한 저장할 키워드가 없습니다.")
                return

            self.logger.info(f"{stock_code}에 대한 키워드를 벡터 DB에 저장 시작...")

            # 1. 날짜 및 시간 정보 생성
            now = datetime.now()
            week_start = now - timedelta(days=7)
            week_start_str = week_start.strftime('%Y-%m-%dT00:00:00')

            # 2. 중복 체크
            existing_keywords = self.vector_db.collections["keywords"].get(
                where={
                    "$and": [
                        {"stock_code": {"$eq": stock_code}},
                        {"week_start": {"$eq": week_start_str}}
                    ]
                },
                limit=1
            )

            if existing_keywords and len(existing_keywords['ids']) > 0:
                self.logger.warning(f"중복 키워드 발견 - 저장 건너뜀: {stock_code} {week_start_str}")
                return

            # 3. 종목 이름 조회
            try:
                with open(project_root / "config" / "stocks.json", "r", encoding="utf-8") as f:
                    stocks_config = json.load(f)
                stock_name = stocks_config.get(stock_code, {}).get("name", "Unknown")
            except Exception as e:
                self.logger.error(f"stocks.json 파일 로드 실패: {e}")
                stock_name = "Unknown"

            # 4. 고유 ID 생성
            timestamp = now.strftime('%Y%m%d_%H%M%S')
            microseconds = int(time.time() * 1000000) % 1000000
            keywords_hash = hashlib.md5(",".join(keywords).encode('utf-8')).hexdigest()[:6]
            keyword_id = f"keyword_{stock_code}_{timestamp}_{microseconds:06d}_{keywords_hash}"

            # 5. 메타데이터 구성
            metadata = {
                "stock_code": stock_code,
                "stock_name": stock_name,
                "keywords_json": json.dumps(keywords, ensure_ascii=False),
                "keywords_text": ", ".join(keywords),
                "keywords_count": len(keywords),
                "importance_scores_json": json.dumps([]),  # null 대신 빈 리스트의 JSON 문자열
                "week_start": week_start_str,
                "week_end": now.strftime('%Y-%m-%dT00:00:00'),
                "type": "keywords",
                "created_at": now.isoformat(),
            }

            # 6. 벡터 DB에 저장할 문서(document) 생성 (임베딩될 실제 텍스트)
            document_for_embedding = ", ".join(keywords)

            # 7. 벡터 DB에 데이터 추가
            self.vector_db.add_documents(
                collection_name="keywords",
                documents=[document_for_embedding],
                metadatas=[metadata],
                ids=[keyword_id]
            )

            self.logger.info(f"{stock_code}에 대한 키워드를 벡터 DB에 성공적으로 저장했습니다. (ID: {keyword_id})")

        except Exception as e:
            self.logger.error(f"벡터 DB에 키워드 저장 실패: {e}")

    async def process_weekly_report(self, stock_code: str):
        """주간 보고서 처리"""
<<<<<<< HEAD
        
        
=======
>>>>>>> b606b3f6
        try:
            self.logger.info(f"주간 보고서 처리 시작: {stock_code}")

            # 1. 리서치 보고서 크롤링
            research_report = await self.research_crawler.get_preprocessed_text_for_stock(stock_code) #리서치 text 반환

            # 2. 뉴스, 공시 ,차트 일주일간 데이터 수집 list 형태로 반환됨
            
            weekly_market_data = await self.collect_weekly_market_data(stock_code) 
            
            
            # 3. 종합보고서 및 키워드 생성 dict 형식으로 받기
            weekly_market_data = self._format_weekly_market_data_for_llm(weekly_market_data) # weekly_market_data를 텍스트 형태로 변환
            
            # 종합 보고서 및 키워드 생성 (기존 프롬프트 사용)
            prompt = f"""
            📌최신 리서치 보고서와 일주일치 뉴스, 공시, 차트 데이터를 보고 분석하여 최대한 자세하게 주간 리포트를 작성하시오.
            보고서에는 다음 내용을 포함해야 합니다:
            
            📌 다음 항목을 순서대로 포함하시오. **각 항목은 반드시 새로운 줄에 시작하며, 문단 시작을 '#(반드시 # 하나)'로 표시**하시오:
            #시장 전반에 대한 요약 및 주요 이슈
            #특정 종목에 대한 분석 (긍정적/부정적 요인, 투자 의견 등)
            #주요 뉴스 및 공시 내용 요약 (날짜별 구분)
            #차트 데이터 분석 (가격 변동, 거래량 추이 등)
            #향후 전망 및 투자 전략 제안
            #보고서의 핵심 키워드 (문단 맨 마지막에 표시)

            ---
            최신 리서치 보고서:
            {research_report}

            ---
            일주일치 시장 데이터:
            {weekly_market_data}

            ---
            **응답 결과는 반드시 다음 JSON 형태로 하나의 json 객체로 반환해야 합니다 (모든 key와 string은 큰따옴표 `"`로 둘러쌈)**:
            {{
            "report": "리포트 내용 여기에",
            "keywords": ["키워드1", "키워드2", "키워드3"..]
            }}
            """
            
            try:
                comprehensive_report_data = await self.llm_manager.generate_response(self.current_user_id, prompt)
            except:
                # 파싱 실패 시 기본값
                comprehensive_report_data = {
                    "report": "주간 보고서 생성 실패",
                    "keywords": ["보고서", "생성", "실패"]
                }
            
            # 응답 파싱
            """
            try:
                import json
                comprehensive_report_data = json.loads(report_response)
            except:
                # 파싱 실패 시 기본값
                comprehensive_report_data = {
                    "report": "주간 보고서 생성 실패",
                    "keywords": ["보고서", "생성", "실패"]
                }
            """
            
            
            # 4. 보고서 text만 텔레그램으로 전송 (pdf 형식으로)
            
            report_pdf= self._generate_pdf_report(
                comprehensive_report_data["report"], stock_code
            )
            
            await self.send_weekly_report_telegram(
                stock_code, report_pdf, comprehensive_report_data["keywords"]
            )
            
            # 5. 키워드 vector DB 저장
            await self.save_keywords_to_vector_db(
                stock_code, comprehensive_report_data["keywords"]
            )
            self.logger.info(f"주간 보고서 처리 완료: {stock_code}")
   

            

            self.logger.info(f"주간 보고서 처리 완료: {stock_code}")

        except Exception as e:
            self.logger.error(f"주간 보고서 처리 실패: {e}")


    async def run_service(self):
        """주간 보고서 서비스 실행"""
        try:
            self.logger.info("주간 보고서 서비스 시작")

            # 데이터베이스 초기화

            # 종목 정보 로드
            with open(
                project_root / "config" / "stocks.json", "r", encoding="utf-8"
            ) as f:
                stocks_config = json.load(f)

            # 스케줄 설정 - 매주 일요일 18:00
            def run_weekly_report():
                asyncio.run(self.process_all_stocks(stocks_config))
                #asyncio.create_task(self.process_all_stocks(stocks_config))

            schedule.every().sunday.at("18:00").do(run_weekly_report)

            # 실행 루프
            while True:
                try:
                    schedule.run_pending()

                    # 1시간마다 스케줄 체크
                    await asyncio.sleep(3600)

                except KeyboardInterrupt:
                    self.logger.info("서비스 중단 요청")
                    break
                except Exception as e:
                    self.logger.error(f"서비스 실행 오류: {e}")
                    await asyncio.sleep(60)

        except Exception as e:
            self.logger.error(f"주간 보고서 서비스 실행 실패: {e}")
            raise
        finally:
            # 리소스 정리
            self.mysql_client.close()
            self.close_driver()

    async def process_all_stocks(self, stocks_config: Dict):
        """모든 활성 종목 처리"""
        try:
            for stock_code, stock_info in stocks_config.items():
                if stock_info.get("active", False):
                    await self.process_weekly_report(stock_code)

        except Exception as e:
            self.logger.error(f"전체 종목 처리 실패: {e}")

# 서비스 인스턴스 생성
report_service_instance = None
latest_signal_message = None  # 최근 알람 메시지 저장

def get_report_service():
    """보고서 서비스 인스턴스 반환"""
    global report_service_instance
    if report_service_instance is None:
        report_service_instance = ReportService()
    return report_service_instance

# === FastAPI 엔드포인트 ===
@app.post("/set-user/{user_id}")
async def set_user_id_endpoint(user_id: str):
    """사용자 ID 설정 엔드포인트"""
    try:
        report_service = get_report_service()
        await report_service.set_user_id(user_id)
        return {
            "success": True,
            "message": f"사용자 ID 설정 완료: {user_id}",
            "user_id": user_id
        }
    except Exception as e:
        logging.error(f"❌ 사용자 ID 설정 실패: {e}")
        raise HTTPException(status_code=500, detail="사용자 ID 설정에 실패했습니다")

@app.get("/user-config/{user_id}")
async def get_user_config_endpoint(user_id: str):
    """사용자 설정 조회 엔드포인트"""
    try:
        report_service = get_report_service()
        await report_service.set_user_id(user_id)
        
        # 사용자 설정 조회
        user_config = await report_service.user_config_manager.get_user_config(user_id)
        
        return {
            "success": True,
            "user_id": user_id,
            "config": {
                "stocks": user_config.get("stocks", [])
            }
        }
    except Exception as e:
        logging.error(f"❌ 사용자 설정 조회 실패: {e}")
        raise HTTPException(status_code=500, detail="사용자 설정 조회에 실패했습니다")

@app.get("/health")
async def health_check():
    return {"status": "healthy", "timestamp": datetime.now().isoformat()}

@app.get("/signal")
async def get_signal():
    return get_latest_signal()

async def save_latest_signal(message: str):
    """최근 알람 메시지 저장"""
    global latest_signal_message
    latest_signal_message = {
        "message": message,
        "timestamp": datetime.now().isoformat(),
        "service": "report"
    }

# === FastAPI 엔드포인트 ===

@app.get("/signal")
async def get_latest_signal():
    """최근 알람 메시지 조회"""
    global latest_signal_message
    if latest_signal_message:
        return latest_signal_message
    else:
        return {
            "message": "아직 알람이 발생하지 않았습니다.",
            "timestamp": datetime.now().isoformat(),
            "service": "report"
        }

# === 스케줄링 관련 변수 ===
last_execution_time = None

def should_execute_now() -> Tuple[bool, str]:
    """현재 실행할 시간인지 판단 (주간 보고서 전용 로직)"""
    global last_execution_time
    
    now = datetime.now()
    current_weekday = now.weekday()  # 0=월요일, 6=일요일
    current_time = now.time()
    
    # 주간 보고서 실행 시간: 매주 일요일 저녁 8시 (20:00)
    target_weekday = 6  # 일요일
    target_time = datetime.strptime("20:00", "%H:%M").time()
    
    # 첫 실행인 경우
    if last_execution_time is None:
        # 일요일 저녁인지 확인
        if current_weekday == target_weekday and current_time >= target_time:
            return True, "첫 실행 - 일요일 저녁"
        else:
            return False, f"주간 보고서 대기 중 - 일요일 20:00 실행 예정 (현재: {now.strftime('%A %H:%M')})"
    
    # 마지막 실행으로부터 경과 시간 계산
    time_diff = (now - last_execution_time).total_seconds()
    
    # 주간 간격 체크 (7일 = 604800초)
    weekly_interval = 7 * 24 * 3600  # 7일
    
    # 일요일 저녁이고, 지난 실행으로부터 최소 6일이 지났는지 확인
    if (current_weekday == target_weekday and 
        current_time >= target_time and 
        time_diff >= (6 * 24 * 3600)):  # 최소 6일 간격
        return True, f"주간 보고서 실행 시간 - 마지막 실행: {last_execution_time.strftime('%Y-%m-%d %H:%M')}"
    else:
        if current_weekday != target_weekday:
            days_until_sunday = (6 - current_weekday) % 7
            if days_until_sunday == 0:
                days_until_sunday = 7
            return False, f"주간 보고서 대기 중 - {days_until_sunday}일 후 일요일 실행"
        elif current_time < target_time:
            remaining_hours = (datetime.combine(now.date(), target_time) - now).total_seconds() / 3600
            return False, f"주간 보고서 대기 중 - {remaining_hours:.1f}시간 후 실행"
        else:
            remaining_days = 7 - (time_diff / (24 * 3600))
            return False, f"주간 보고서 대기 중 - {remaining_days:.1f}일 후 실행 가능"

async def execute_weekly_report() -> Dict:
    """주간 보고서 실행 (오케스트레이터 호출용)"""
    global last_execution_time
    
    try:
        logging.info("🚀 오케스트레이터 신호로 주간 보고서 생성 시작")
        
        # 리포트 서비스 인스턴스 생성 또는 가져오기
        report_service = ReportService()
        
        # 주간 보고서 생성 실행
        # Note: 실제 주간 보고서 생성 로직은 ReportService 클래스 내부에 구현되어 있어야 함
        # 여기서는 기본적인 실행 프레임워크만 제공
        
        processed_stocks = []
        total_reports = 0
        
        # 사용자 설정된 종목들에 대해 보고서 생성
        try:
            stock_items = report_service.stocks_config.items()
            # items()는 되지만 비어있을 경우 체크
            if not stock_items:
                raise ValueError("stocks_config가 비어있음")

        except Exception as e:
            logging.warning(f"⚠️ 종목 설정 불러오기 실패 또는 비어있음: {e} → 기본 종목으로 대체")
            stock_items = [("006800", {})]

        for stock_code, _ in stock_items:
        
            try:
                # 리서치 보고서 크롤링 (예시)
                logging.info(f"📊 {stock_code} 주간 보고서 생성 중...")
                
                # 실제 보고서 생성 로직은 ReportService 클래스의 메서드를 호출
                # 예: await report_service.generate_weekly_report(stock_code)
                
                processed_stocks.append(stock_code)
                total_reports += 1
                
                logging.info(f"✅ {stock_code} 주간 보고서 생성 완료")
                
            except Exception as e:
                logging.error(f"❌ {stock_code} 주간 보고서 생성 실패: {e}")
                continue
        
        # 실행 시간 업데이트
        last_execution_time = datetime.now()
        
        result = {
            "success": True,
            "processed_stocks": len(processed_stocks),
            "total_reports": total_reports,
            "execution_time": last_execution_time.isoformat(),
            "next_execution": "다음 주 일요일 20:00"
        }
        
        logging.info(f"✅ 주간 보고서 생성 완료: {len(processed_stocks)}개 종목, {total_reports}개 보고서")
        
        # 완료 알림 저장
        await save_latest_signal(f"📊 주간 보고서 생성 완료: {total_reports}개 보고서")
        
        return result
        
    except Exception as e:
        logging.error(f"❌ 주간 보고서 생성 실패: {e}")
        return {"success": False, "error": str(e)}

@app.post("/execute")
async def execute_report_generation(request: Request):
    """리포트 생성 실행 - 사용자별 동적 처리"""
    try:
        # Header에서 user_id 추출 (문자열로 처리)
        user_id = request.headers.get("X-User-ID", "1")
        
        # 서비스 인스턴스의 user_id 동적 업데이트
        service = get_report_service()
        if service.current_user_id != user_id:
            await service.set_user_id(user_id)
            logging.info(f"🔄 사용자 컨텍스트 변경: {user_id}")
        
        # 주간 보고서 생성 실행
        result = await execute_weekly_report()
        return result
        
    except Exception as e:
        logging.error(f"❌ 리포트 생성 실행 실패: {e}")
        return {"success": False, "error": str(e)}

@app.post("/check-schedule")
async def check_schedule():
    """오케스트레이터 체크 신호 수신 - 독립적으로 실행 시간 판단"""
    try:
        should_run, reason = should_execute_now()
        
        if should_run:
            # 실행 조건 만족 시 주간 보고서 생성 실행
            result = await execute_weekly_report()
            
            if result["success"]:
                return {
                    "executed": True,
                    "message": f"주간 보고서 생성 완료 - {reason}",
                    "details": result
                }
            else:
                return {
                    "executed": False,
                    "message": f"주간 보고서 생성 실패 - {result.get('error', 'Unknown')}",
                    "reason": reason
                }
        else:
            return {
                "executed": False,
                "message": reason,
                "next_execution": "매주 일요일 20:00"
            }
        
    except Exception as e:
        logging.error(f"❌ 스케줄 체크 실패: {e}")
        return {
            "executed": False,
            "message": f"스케줄 체크 오류: {str(e)}"
        }

    # === 사용자별 개인화 기능 ===
    
    async def initialize_user_personalization(self):
        """사용자 개인화 설정 초기화"""
        try:
            self.user_config_loader = await get_config_loader()
            self.logger.info("✅ 사용자 개인화 로더 초기화 완료")
        except Exception as e:
            self.logger.error(f"❌ 사용자 개인화 로더 초기화 실패: {e}")
            self.user_config_loader = None

    async def get_personalized_config(self, user_id: str) -> Dict[str, Any]:
        """사용자별 개인화 설정 조회"""
        try:
            if not self.user_config_loader:
                self.logger.warning("⚠️ 사용자 설정 로더가 초기화되지 않음 - 기본값 사용")
                return self._get_default_config()
            
            # 캐시에서 먼저 확인
            if user_id in self.personalized_configs:
                return self.personalized_configs[user_id]
            
            # API를 통해 사용자 설정 로드
            config = await self.user_config_loader.load_user_config(user_id)
            if config:
                # 리포트 서비스에 특화된 설정 추출
                personalized_config = {
                    "user_id": user_id,
                    "stocks": [stock["stock_code"] for stock in config.get("stocks", [])],
                    "model_type": config.get("model_type", "hyperclova"),
                    "active_service": config.get("active_services", {}).get("report_service", 0) == 1
                }
                
                # 캐시에 저장
                self.personalized_configs[user_id] = personalized_config
                self.logger.info(f"✅ 사용자 개인화 설정 로드 완료: {user_id}")
                return personalized_config
            else:
                self.logger.warning(f"⚠️ 사용자 설정을 찾을 수 없음: {user_id} - 기본값 사용")
                return self._get_default_config()
                
        except Exception as e:
            self.logger.error(f"❌ 사용자 개인화 설정 로드 실패: {user_id} - {e}")
            return self._get_default_config()

    def _get_default_config(self) -> Dict[str, Any]:
        """기본 설정 반환"""
        return {
            "user_id": "default",
            "stocks": ["005930", "000660"],  # 기본 종목: 삼성전자, SK하이닉스
            "model_type": "hyperclova",
            "active_service": True
        }

    async def should_analyze_for_user(self, user_id: str, stock_code: str) -> bool:
        """특정 사용자에 대해 해당 종목을 분석해야 하는지 확인"""
        try:
            config = await self.get_personalized_config(user_id)
            
            # 서비스가 비활성화된 경우
            if not config.get("active_service", True):
                return False
            
            # 사용자가 선택한 종목에 포함되지 않은 경우
            user_stocks = config.get("stocks", [])
            if stock_code not in user_stocks:
                return False
            
            return True
            
        except Exception as e:
            self.logger.error(f"❌ 사용자별 분석 필요성 확인 실패: {user_id}, {stock_code} - {e}")
            return True  # 오류 시 기본적으로 분석 진행

    async def get_user_analysis_model(self, user_id: str) -> str:
        """사용자가 선택한 AI 모델 반환"""
        try:
            config = await self.get_personalized_config(user_id)
            return config.get("model_type", "hyperclova")
        except Exception as e:
            self.logger.error(f"❌ 사용자 AI 모델 조회 실패: {user_id} - {e}")
            return "hyperclova"

    def clear_user_cache(self, user_id: Optional[str] = None):
        """사용자 설정 캐시 클리어"""
        if user_id:
            self.personalized_configs.pop(user_id, None)
            if self.user_config_loader:
                self.user_config_loader.clear_cache(user_id)
            self.logger.debug(f"🧹 사용자 설정 캐시 클리어: {user_id}")
        else:
            self.personalized_configs.clear()
            if self.user_config_loader:
                self.user_config_loader.clear_cache()
            self.logger.debug("🧹 모든 사용자 설정 캐시 클리어")

def main():
    """메인 실행 함수"""
    try:
        print("🚀 리포트 서비스 시작 (포트: 8004)")
        
        # FastAPI 서버 실행
        uvicorn.run(app, host="0.0.0.0", port=8004)
    
    except KeyboardInterrupt:
        print("서비스 중단")
    except Exception as e:
        print(f"서비스 실행 실패: {e}")


if __name__ == "__main__":
    #asyncio.run(execute_weekly_report())
    main()<|MERGE_RESOLUTION|>--- conflicted
+++ resolved
@@ -453,11 +453,10 @@
 
     async def process_weekly_report(self, stock_code: str):
         """주간 보고서 처리"""
-<<<<<<< HEAD
-        
-        
-=======
->>>>>>> b606b3f6
+        
+        if not stock_code:
+            self.logger.warning("stock_code가 제공되지 않았습니다. 기본값 '006800'으로 설정합니다.")
+            stock_code = "006800"
         try:
             self.logger.info(f"주간 보고서 처리 시작: {stock_code}")
 
