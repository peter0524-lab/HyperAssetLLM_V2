"""
주간 보고서 서비스 (Report Service)
- 리서치 보고서 크롤링 (네이버 금융 PDF)
- 종합 분석 리포트 생성
- 핵심 키워드 추출 및 저장
- 매주 일요일 저녁 실행
"""
import nest_asyncio
import asyncio
import json
import logging
import requests
import re
from datetime import datetime, timedelta
from typing import Dict, List, Optional, Union, Any, Tuple
from pathlib import Path
import sys
import PyPDF2
from textwrap import wrap
from reportlab.lib.pagesizes import letter
from reportlab.pdfgen import canvas
from reportlab.pdfbase import pdfmetrics
from reportlab.pdfbase.ttfonts import TTFont
from io import BytesIO
from reportlab.lib.pagesizes import letter
from selenium import webdriver
from selenium.webdriver.chrome.options import Options
from selenium.webdriver.chrome.service import Service
from selenium.webdriver.common.by import By
from selenium.webdriver.support.ui import WebDriverWait
from selenium.webdriver.support import expected_conditions as EC
from selenium.common.exceptions import TimeoutException, NoSuchElementException
from research_crawler import ResearchCrawler
from webdriver_manager.chrome import ChromeDriverManager
import hashlib
import time
import schedule

# Add project root to path
project_root = Path(__file__).parent.parent.parent
sys.path.append(str(project_root))

from shared.database.mysql_client import get_mysql_client
from shared.database.vector_db import VectorDBClient
from shared.llm.llm_manager import llm_manager
from shared.apis.telegram_api import TelegramBotClient
from config.env_local import get_config
from shared.user_config.user_config_manager import user_config_manager
from shared.service_config.user_config_loader import get_config_loader

# FastAPI 추가
from fastapi import FastAPI, HTTPException, BackgroundTasks, Request
import uvicorn

app = FastAPI(title="Weekly Report Service", version="1.0.0")

class ReportService:
    """주간 보고서 서비스 클래스"""

    def __init__(self):
        # 개발자 기본 설정 로드
        self.config = get_config()
        
        # 사용자 설정 관리자 초기화
        self.user_config_manager = user_config_manager
        self.current_user_id = os.environ.get('HYPERASSET_USER_ID', "1")  # 🔥 환경변수에서 사용자 ID 읽기
        self.stocks_config = {}  # 사용자별 종목 설정 (MySQL에서 덮어쓰기)
        
        # 사용자별 개인화 설정 로더
        self.user_config_loader = None  # 비동기로 초기화됨
        self.personalized_configs = {}  # 사용자별 개인화 설정 캐시
        
        self.mysql_client = get_mysql_client()
        # ChromaDB 대시보드와 동일한 경로를 사용하도록 환경 변수 설정
<<<<<<< HEAD
        import os
=======
>>>>>>> 1b382dd3
        news_service_chroma_path = os.path.join(project_root, "services", "news_service", "data", "chroma")
        os.environ["CHROMADB_PERSIST_DIRECTORY"] = news_service_chroma_path
        self.vector_db = VectorDBClient()
        self.llm_manager = llm_manager
        self.telegram_bot = TelegramBotClient()
        self.research_crawler = ResearchCrawler()

        # 로깅 설정
        logging.basicConfig(
            level=logging.INFO,
            format="%(asctime)s - %(name)s - %(levelname)s - %(message)s",
        )
        self.logger = logging.getLogger(__name__)
        
        # 사용자별 설정 로드 (MySQL에서 stock_code만 덮어쓰기)
        asyncio.create_task(self._load_user_settings())
        
    async def _load_user_settings(self):
        """사용자별 설정 로드 (User Config Manager에서 중앙 집중식으로 가져오기)"""
        try:
            user_config = await self.user_config_manager.get_user_config(self.current_user_id)
            
            # 사용자 종목 설정으로 덮어쓰기
            self.stocks_config = {}
            for stock in user_config.get("stocks", []):
                if stock.get("enabled", True):
                    self.stocks_config[stock["stock_code"]] = {
                        "name": stock["stock_name"],
                        "enabled": True
                    }
            
            self.logger.info(f"✅ 사용자 종목 설정 로드 완료: {len(self.stocks_config)}개 종목")
            
        except Exception as e:
            self.logger.error(f"❌ 사용자 설정 로드 실패 (기본값 유지): {e}")
            # 실패시 기본 종목 설정
            self.stocks_config = {
                "005930": {"name": "삼성전자", "enabled": True},
                "000660": {"name": "SK하이닉스", "enabled": True}
            }
    
    async def set_user_id(self, user_id):
        """사용자 ID 설정 및 설정 재로드"""
        try:
            self.current_user_id = user_id
            await self._load_user_settings()
            self.logger.info(f"✅ 사용자 ID 설정 및 설정 재로드 완료: {user_id}")
        except Exception as e:
            self.logger.error(f"❌ 사용자 ID 설정 실패: {e}")
            raise

    async def collect_weekly_market_data(self, stock_code: str) -> Dict: ############################################완료 
        """
        ChromaDB에서 지난 7일간의 리서치 보고서 텍스트와
        공시 DB에서 지난 7일간의 공시 요약을 수집하여 반환합니다.
        """
        weekly_news_by_date: Dict[str, str] = {}
        weekly_disclosure_by_date: Dict[str, str] = {}
        weekly_chart_data: List[Dict[str, Any]] = []

        # 1. 지난 7일간의 날짜 범위 계산
        today = datetime.now()
        seven_days_ago = today - timedelta(days=7)

        today_str = today.strftime('%Y-%m-%d')
        seven_days_ago_str = seven_days_ago.strftime('%Y-%m-%d')
        
        seven_days_ago_str_iso = seven_days_ago.strftime('%Y-%m-%dT%H:%M:%S')
        today_str_iso = today.strftime('%Y-%m-%dT%H:%M:%S')

        self.logger.info(f"Collecting weekly market data for {stock_code} from {seven_days_ago_str} to {today_str}...")

        # 2. ChromaDB에서 리서치 보고서 텍스트 조회 (뉴스/리서치 보고서로 간주)
        try:
            # self.vector_db의 collections 속성을 통해 특정 컬렉션을 쿼리합니다.
            # 'weekly_reports' 컬렉션이 메타데이터에 'publication_date' 및 'stock_code'를 포함한
            # 리서치 보고서 텍스트를 저장한다고 가정합니다.
            self.logger.info(f"DEBUG: ChromaDB 쿼리 시작. stock_code: {stock_code}")
            chroma_results = self.vector_db.collections["high_impact_news"].query(
                query_texts=[""], # 메타데이터 필터링을 위한 빈 쿼리 텍스트
                n_results=100, # 검색할 최대 문서 수
                where={
                    "stock_code": "006800"
                },
                include=['documents', 'metadatas'] # 문서 내용과 메타데이터를 함께 가져오도록 명시
            )
            self.logger.info(f"DEBUG: ChromaDB 쿼리 결과 (raw): {chroma_results}")
            if chroma_results and chroma_results.get('documents') and chroma_results.get('metadatas'):
                # ChromaDB의 documents와 metadatas는 리스트의 리스트 형태일 수 있으므로, 첫 번째 리스트를 확인
                if chroma_results['documents'] and chroma_results['documents'][0]:
                    self.logger.info(f"DEBUG: ChromaDB에서 {len(chroma_results['documents'][0])}개의 문서와 메타데이터를 가져왔습니다.")
                    # ChromaDB에서 가져온 데이터를 날짜 기준으로 필터링
                    for i, doc_content in enumerate(chroma_results['documents'][0]):
                        metadata = chroma_results['metadatas'][0][i]
                        publication_date_str = metadata.get('publication_date')
                        self.logger.info(f"DEBUG: 문서 {i} - publication_date_str: {publication_date_str}, metadata: {metadata}")
                        
                        if publication_date_str:
                            try:
                                # ISO 형식의 날짜 문자열을 datetime 객체로 변환
                                # publication_date가 datetime.date 객체일 수도 있으므로, fromisoformat 대신 strptime 사용
                                publication_date = datetime.strptime(publication_date_str.split('T')[0], '%Y-%m-%d').date()
                                self.logger.info(f"DEBUG: 파싱된 publication_date: {publication_date}")
                                self.logger.info(f"DEBUG: 날짜 범위: {seven_days_ago.date()} <= {publication_date} <= {today.date()}")
                                # 7일 범위 내에 있는지 확인
                                if seven_days_ago.date() <= publication_date <= today.date():
                                    self.logger.info(f"DEBUG: 날짜 조건 만족: {publication_date_str}")
                                    if publication_date_str not in weekly_news_by_date:
                                        weekly_news_by_date[publication_date_str] = ""
                                    weekly_news_by_date[publication_date_str] += doc_content + " "
                                    self.logger.info(f"DEBUG: weekly_news_by_date 업데이트됨. 현재 길이: {len(weekly_news_by_date)}")
                                else:
                                    self.logger.info(f"DEBUG: 날짜 조건 불만족: {publication_date_str}")
                            except ValueError:
                                self.logger.warning(f"잘못된 날짜 형식 또는 파싱 오류: {publication_date_str}")
                        else:
                            self.logger.info(f"DEBUG: publication_date_str이 없습니다.")

                self.logger.info(f"ChromaDB: 지난 7일간 {stock_code}에 대한 리서치 보고서 {len(weekly_news_by_date)}일치를 찾았습니다.")
            else:
                self.logger.info(f"ChromaDB: 지난 7일간 {stock_code}에 대한 리서치 보고서를 찾지 못했습니다. (chroma_results 비어있음)")

        except Exception as e:
            self.logger.error(f"ChromaDB 리서치 보고서 쿼리 중 오류 발생: {e}")


        # 3. 공시 DB에서 공시 요약 조회
        try:
            # 공시 데이터가 self.mysql_client를 통해 접근 가능한 MySQL 테이블에 있고,
            # 'rcept_dt' (접수일) 및 'summary' 컬럼을 가지고 있다고 가정합니다.
            disclosure_query = """
            SELECT rcept_dt, summary FROM disclosure_history
            WHERE stock_code = %s AND rcept_dt >= %s AND rcept_dt <= %s
            """
            disclosure_data = await self.mysql_client.fetch_all_async(
                disclosure_query, (stock_code, seven_days_ago_str, today_str)
            )
            if disclosure_data:
                for row in disclosure_data:
                    rcept_dt = row.get('rcept_dt')
                    summary = row.get('summary')
                    if rcept_dt and summary:
                        rcept_dt_str = rcept_dt.strftime('%Y-%m-%d') if isinstance(rcept_dt, datetime) else str(rcept_dt)
                        if rcept_dt_str not in weekly_disclosure_by_date:
                            weekly_disclosure_by_date[rcept_dt_str] = ""
                        weekly_disclosure_by_date[rcept_dt_str] += summary + " "

                self.logger.info(f"공시 DB: {stock_code}에 대한 공시 요약 {len(weekly_disclosure_by_date)}일치를 찾았습니다.")
            else:
                self.logger.info(f"공시 DB: 지난 7일간 {stock_code}에 대한 공시 요약을 찾지 못했습니다.")
        except Exception as e:
            self.logger.error(f"공시 DB 요약 쿼리 중 오류 발생: {e}")

        # 4. 차트 데이터 수집
        try:
            chart_query = """
            SELECT date, close_price, volume FROM chart_analysis_results
            WHERE stock_code = %s AND date >= %s AND date <= %s
            ORDER BY date ASC
            """
            chart_results = await self.mysql_client.fetch_all_async(
                chart_query, (stock_code, seven_days_ago_str, today_str)
            )
            if chart_results:
                for row in chart_results:
                    chart_date_str = row['date'].strftime('%Y-%m-%d') if isinstance(row['date'], datetime) else str(row['date'])
                    weekly_chart_data.append({
                        "date": chart_date_str,
                        "close_price": float(row['close_price']),
                        "volume": int(row['volume'])
                    })
                self.logger.info(f"차트 DB: {stock_code}에 대한 차트 데이터 {len(weekly_chart_data)}개를 찾았습니다.")
            else:
                self.logger.info(f"차트 DB: 지난 7일간 {stock_code}에 대한 차트 데이터를 찾지 못했습니다.")
        except Exception as e:
            self.logger.error(f"차트 DB 쿼리 중 오류 발생: {e}")

        # 수집된 데이터를 요청된 형식으로 변환
        result_list = []

        if weekly_news_by_date:
            result_list.append({"impact_news": weekly_news_by_date})
        if weekly_disclosure_by_date:
            result_list.append({"disclosure": weekly_disclosure_by_date})
        if weekly_chart_data:
            result_list.append({"chart": weekly_chart_data})

        return result_list
    
    
   
   
    def _format_weekly_market_data_for_llm(self, weekly_market_data: List[Dict]) -> str:
        formatted_text = []
        for item in weekly_market_data:
            if "impact_news" in item:
                formatted_text.append("### 주간 뉴스:")
                for date_str, news_content in item["impact_news"].items():
                    formatted_text.append(f"- {date_str}: {news_content.strip()}")
            elif "disclosure" in item:
                formatted_text.append("### 주간 공시:")
                for date_str, disclosure_content in item["disclosure"].items():
                    formatted_text.append(f"- {date_str}: {disclosure_content.strip()}")
            elif "chart" in item:
                formatted_text.append("### 주간 차트 데이터:")
                for chart_entry in item["chart"]:
                    formatted_text.append(f"- 날짜: {chart_entry['date']}, 종가: {chart_entry['close_price']}, 거래량: {chart_entry['volume']}")
        return "\n".join(formatted_text)





    def _generate_pdf_report(self, report_text: str, stock_code: str) -> BytesIO:
        """리포트 텍스트를 PDF로 메모리에 생성"""
        try:
            buffer = BytesIO()
            c = canvas.Canvas(buffer, pagesize=letter)

            try:
                # static/fonts/NanumGothic.ttf 경로에서 폰트 로드
                font_path = Path(__file__).parent.parent.parent / "static" / "fonts" / "NanumGothic.ttf"
                if not font_path.exists():
                    raise FileNotFoundError(f"폰트 파일을 찾을 수 없습니다: {font_path}")
                pdfmetrics.registerFont(TTFont('NanumGothic', str(font_path)))
                c.setFont('NanumGothic', 12)
            except Exception as e:
                self.logger.warning(f"나눔고딕 폰트 로드 실패: {e}. 기본 폰트로 대체합니다.")
                c.setFont('Helvetica', 12)

            textobject = c.beginText()
            textobject.setTextOrigin(50, 750)
            textobject.setLeading(14)

            wrapped_lines = []
            for line in report_text.split('\n'):
                # 긴 줄은 잘라서 wrap

                # ✅ 문단 구분용: # 로 시작하면 빈 줄 추가
                if line.startswith("#"):
                    wrapped_lines.append("")  # 문단 간 빈 줄
                    line = "• " + line.lstrip("#").strip()  # 보기 좋게 마크 달기 (★, • 등 취향)
                wrapped = wrap(line, width=50)  # width는 글자 수 기준
                wrapped_lines.extend(wrapped if wrapped else [""])  # 빈 줄도 유지

            for line in wrapped_lines:
                textobject.textLine(line)
            c.drawText(textobject)
            c.save()
            buffer.seek(0)
            return buffer

        except Exception as e:
            self.logger.error(f"PDF 생성 실패: {e}")
            return BytesIO()
    async def send_weekly_report_telegram(self, stock_code: str, pdf_buffer: BytesIO, keywords: List[str]):
        """PDF BytesIO 객체를 텔레그램으로 전송"""
        try:
            message = f"""
                📢 주간 리포트가 도착했어요!

                📅 **기간**: {datetime.now().strftime('%Y-%m-%d')} 기준 일주일  
                🏢 **종목**: {stock_code}  

                일주일간 차트, 공시, 주요 뉴스를 종합해서 리포트를 작성했어요!  
                자세한 내용은 첨부된 PDF를 참고해주세요.

                🔍 주요 키워드: {', '.join(keywords)}
                        """

            # 파일 이름은 텔레그램에 표시만 됨
            file_name = f"weekly_report_{stock_code}.pdf"

            success = self.telegram_bot.send_document_from_buffer(document=pdf_buffer, filename=file_name, caption=message)

            # 최근 알람 메시지 저장
            if success:
                await save_latest_signal(message)
            
            if success:
                self.logger.info(f"주간 보고서 텔레그램 전송 완료: {stock_code}")
            else:
                self.logger.error(f"주간 보고서 텔레그램 전송 실패: {stock_code}")

        except Exception as e:
            self.logger.error(f"텔레그램 전송 중 오류: {e}")

    async def save_keywords_to_vector_db(self, stock_code: str, keywords: List[str]):
        """주어진 키워드를 벡터 DB의 'weekly_keywords' 컬렉션에 저장합니다."""
        try:
            if not keywords:
                self.logger.info(f"{stock_code}에 대한 저장할 키워드가 없습니다.")
                return

            self.logger.info(f"{stock_code}에 대한 키워드를 벡터 DB에 저장 시작...")

            # 1. 날짜 및 시간 정보 생성
            now = datetime.now()
            week_start = now - timedelta(days=7)
            week_start_str = week_start.strftime('%Y-%m-%dT00:00:00')

            # 2. 중복 체크
            existing_keywords = self.vector_db.collections["keywords"].get(
                where={
                    "$and": [
                        {"stock_code": {"$eq": stock_code}},
                        {"week_start": {"$eq": week_start_str}}
                    ]
                },
                limit=1
            )

            if existing_keywords and len(existing_keywords['ids']) > 0:
                self.logger.warning(f"중복 키워드 발견 - 저장 건너뜀: {stock_code} {week_start_str}")
                return

            # 3. 종목 이름 조회
            try:
                with open(project_root / "config" / "stocks.json", "r", encoding="utf-8") as f:
                    stocks_config = json.load(f)
                stock_name = stocks_config.get(stock_code, {}).get("name", "Unknown")
            except Exception as e:
                self.logger.error(f"stocks.json 파일 로드 실패: {e}")
                stock_name = "Unknown"

            # 4. 고유 ID 생성
            timestamp = now.strftime('%Y%m%d_%H%M%S')
            microseconds = int(time.time() * 1000000) % 1000000
            keywords_hash = hashlib.md5(",".join(keywords).encode('utf-8')).hexdigest()[:6]
            keyword_id = f"keyword_{stock_code}_{timestamp}_{microseconds:06d}_{keywords_hash}"

            # 5. 메타데이터 구성
            metadata = {
                "stock_code": stock_code,
                "stock_name": stock_name,
                "keywords_json": json.dumps(keywords, ensure_ascii=False),
                "keywords_text": ", ".join(keywords),
                "keywords_count": len(keywords),
                "importance_scores_json": json.dumps([]),  # null 대신 빈 리스트의 JSON 문자열
                "week_start": week_start_str,
                "week_end": now.strftime('%Y-%m-%dT00:00:00'),
                "type": "keywords",
                "created_at": now.isoformat(),
            }

            # 6. 벡터 DB에 저장할 문서(document) 생성 (임베딩될 실제 텍스트)
            document_for_embedding = ", ".join(keywords)

            # 7. 벡터 DB에 데이터 추가
            self.vector_db.add_documents(
                collection_name="keywords",
                documents=[document_for_embedding],
                metadatas=[metadata],
                ids=[keyword_id]
            )

            self.logger.info(f"{stock_code}에 대한 키워드를 벡터 DB에 성공적으로 저장했습니다. (ID: {keyword_id})")

        except Exception as e:
            self.logger.error(f"벡터 DB에 키워드 저장 실패: {e}")

    def _parse_llm_response(self, response_text: str) -> Dict[str, Any]:
        """LLM 응답 텍스트를 파싱하여 JSON 객체로 변환합니다. 일반적인 오류에 대해 자동 수정을 시도하고, 부분적인 키 매칭을 지원합니다."""
        
        def get_partial_key_value(d: dict, keyword: str):
            """사전에서 키워드를 포함하는 키의 값을 찾습니다."""
            for k, v in d.items():
                if keyword in k:
                    return v
            return None

        if not response_text:
            self.logger.error("LLM 응답이 비어있습니다.")
            return {"report": "LLM 응답 없음", "keywords": []}

        try:
            # 불필요한 제어 문자 제거
            cleaned_text = re.sub(r'[\x00-\x1F\x7F]', '', response_text.strip())
            
            # JSON 객체만 추출 (예: ```json ... ``` 패턴)
            match = re.search(r'```json\n(.*?)```', cleaned_text, re.DOTALL)
            if match:
                json_str = match.group(1)
            else:
                # 기존 로직에서 순수 JSON 객체 추출 로직이 있었으므로 유지
                match = re.search(r'\{.*\}', cleaned_text, re.DOTALL)
                if match:
                    json_str = match.group(0)
                else:
                    json_str = cleaned_text # 마크다운 블록이나 순수 JSON이 아니면 전체 텍스트 사용

            parsed_json = json.loads(json_str)
            
        except json.JSONDecodeError as e:
            self.logger.warning(f"JSON 파싱 1차 실패: {e}. 자동 수정을 시도합니다.")
            # 자동 수정: 누락된 쉼표 추가 ( "key": "value" "key2": ... -> "key": "value", "key2": ... )
            # 이스케이프된 따옴표가 아닌 따옴표 뒤에 다른 따옴표가 오는 경우, 그 사이에 쉼표를 추가합니다.
            fixed_text = re.sub(r'(?<!\\)"\s*\n*\s*(?<!\\)"', r'",\n"', cleaned_text)
            
            try:
                # 2차 파싱 시도
                parsed_json = json.loads(fixed_text)
                self.logger.info("✅ JSON 자동 수정 및 파싱 성공")
            except json.JSONDecodeError as e2:
                self.logger.error(f"❌ JSON 자동 수정 후에도 파싱 실패: {e2}")
                self.logger.error(f"원본 응답: {response_text}")
                return {"report": f"LLM 응답 파싱 최종 실패: {e2}", "keywords": []}
        except Exception as e:
            self.logger.error(f"LLM 응답 처리 중 알 수 없는 오류: {e}")
            return {"report": f"LLM 응답 처리 오류: {e}", "keywords": []}

        # 부분 키 매칭을 사용하여 값 추출
        report = get_partial_key_value(parsed_json, "report")
        keywords = get_partial_key_value(parsed_json, "keyword")

        return {
            "report": report if report is not None else "리포트 내용 없음",
            "keywords": keywords if keywords is not None else []
        }

    async def process_weekly_report(self, stock_code: str):
        """주간 보고서 처리"""
        
<<<<<<< HEAD
        if not stock_code:
            self.logger.warning("stock_code가 제공되지 않았습니다. 기본값 '006800'으로 설정합니다.")
            stock_code = "006800"
=======

>>>>>>> 1b382dd3
        try:
            self.logger.info(f"주간 보고서 처리 시작: {stock_code}")

            # 1. 리서치 보고서 크롤링
            research_report = await self.research_crawler.get_preprocessed_text_for_stock(stock_code) #리서치 text 반환

            # 2. 뉴스, 공시 ,차트 일주일간 데이터 수집 list 형태로 반환됨
            
            weekly_market_data = await self.collect_weekly_market_data(stock_code) 
            
            
            # 3. 종합보고서 및 키워드 생성 dict 형식으로 받기
            weekly_market_data = self._format_weekly_market_data_for_llm(weekly_market_data) # weekly_market_data를 텍스트 형태로 변환
            
            # 종합 보고서 및 키워드 생성 (기존 프롬프트 사용)
            prompt = f"""
            📌최신 리서치 보고서와 일주일치 뉴스, 공시, 차트 데이터를 보고 분석하여 최대한 자세하게 주간 리포트를 작성하시오.
            보고서에는 다음 내용을 포함해야 합니다:
            
            📌 다음 항목을 순서대로 포함하시오. **각 항목은 반드시 새로운 줄에 시작하며, 문단 시작을 '#(반드시 # 하나)'로 표시**하시오:
            #시장 전반에 대한 요약 및 주요 이슈:
            #특정 종목에 대한 분석 (긍정적/부정적 요인, 투자 의견 등):
            #주요 뉴스 및 공시 내용 요약 (날짜별 구분):
            #차트 데이터 분석 (가격 변동, 거래량 추이 등):
            #향후 전망 및 투자 전략 제안:
            #보고서의 핵심 키워드 (문단 맨 마지막에 표시):

            ---
            최신 리서치 보고서:
            {research_report}

            ---
            일주일치 시장 데이터:
            {weekly_market_data}

            ---
            **응답 결과는 반드시 다음 JSON 형태로 하나의 json 객체로 반환해야 합니다 (모든 key와 string은 큰따옴표 `"`로 둘러쌈)**:
            {{
            "report": "리포트 내용 여기에",
            "keywords": ["키워드1", "키워드2", "키워드3"..]
            }}
            """
            
            
            report_response = await self.llm_manager.generate_response(self.current_user_id, prompt)
  
            # 응답 파싱
            comprehensive_report_data = self._parse_llm_response(report_response)
            
            
            
            # 4. 보고서 text만 텔레그램으로 전송 (pdf 형식으로)
            
            report_pdf= self._generate_pdf_report(
                comprehensive_report_data["report"], stock_code
            )
            
            await self.send_weekly_report_telegram(
                stock_code, report_pdf, comprehensive_report_data["keywords"]
            )
            
            # 5. 키워드 vector DB 저장
            await self.save_keywords_to_vector_db(
                stock_code, comprehensive_report_data["keywords"]
            )
            self.logger.info(f"주간 보고서 처리 완료: {stock_code}")
   

            

            self.logger.info(f"주간 보고서 처리 완료: {stock_code}")


        except Exception as e:
            self.logger.error(f"주간 보고서 처리 실패: {e}")


    async def run_service(self):
        """주간 보고서 서비스 실행"""
        try:
            self.logger.info("주간 보고서 서비스 시작")

            # 데이터베이스 초기화

            # 종목 정보 로드
            with open(
                project_root / "config" / "stocks.json", "r", encoding="utf-8"
            ) as f:
                stocks_config = json.load(f)

            # 스케줄 설정 - 매주 일요일 18:00
            def run_weekly_report():
                asyncio.run(self.process_all_stocks(stocks_config))
                #asyncio.create_task(self.process_all_stocks(stocks_config))

            schedule.every().sunday.at("18:00").do(run_weekly_report)

            # 실행 루프
            while True:
                try:
                    schedule.run_pending()

                    # 1시간마다 스케줄 체크
                    await asyncio.sleep(3600)

                except KeyboardInterrupt:
                    self.logger.info("서비스 중단 요청")
                    break
                except Exception as e:
                    self.logger.error(f"서비스 실행 오류: {e}")
                    await asyncio.sleep(60)

        except Exception as e:
            self.logger.error(f"주간 보고서 서비스 실행 실패: {e}")
            raise
        finally:
            # 리소스 정리
            self.mysql_client.close()
            self.close_driver()

    async def process_all_stocks(self, stocks_config: Dict):
        """모든 활성 종목 처리"""
        try:
            for stock_code, stock_info in stocks_config.items():
                if stock_info.get("active", False):
                    await self.process_weekly_report(stock_code)

        except Exception as e:
            self.logger.error(f"전체 종목 처리 실패: {e}")

# 서비스 인스턴스 생성
report_service_instance = None
latest_signal_message = None  # 최근 알람 메시지 저장

def get_report_service():
    """보고서 서비스 인스턴스 반환"""
    global report_service_instance
    if report_service_instance is None:
        report_service_instance = ReportService()
    return report_service_instance

# === FastAPI 엔드포인트 ===
@app.post("/set-user/{user_id}")
async def set_user_id_endpoint(user_id: str):
    """사용자 ID 설정 엔드포인트"""
    try:
        report_service = get_report_service()
        await report_service.set_user_id(user_id)
        return {
            "success": True,
            "message": f"사용자 ID 설정 완료: {user_id}",
            "user_id": user_id
        }
    except Exception as e:
        logging.error(f"❌ 사용자 ID 설정 실패: {e}")
        raise HTTPException(status_code=500, detail="사용자 ID 설정에 실패했습니다")

@app.get("/user-config/{user_id}")
async def get_user_config_endpoint(user_id: str):
    """사용자 설정 조회 엔드포인트"""
    try:
        report_service = get_report_service()
        await report_service.set_user_id(user_id)
        
        # 사용자 설정 조회
        user_config = await report_service.user_config_manager.get_user_config(user_id)
        
        return {
            "success": True,
            "user_id": user_id,
            "config": {
                "stocks": user_config.get("stocks", [])
            }
        }
    except Exception as e:
        logging.error(f"❌ 사용자 설정 조회 실패: {e}")
        raise HTTPException(status_code=500, detail="사용자 설정 조회에 실패했습니다")

@app.get("/health")
async def health_check():
    return {"status": "healthy", "timestamp": datetime.now().isoformat()}

@app.get("/signal")
async def get_signal():
    return get_latest_signal()

async def save_latest_signal(message: str):
    """최근 알람 메시지 저장"""
    global latest_signal_message
    latest_signal_message = {
        "message": message,
        "timestamp": datetime.now().isoformat(),
        "service": "report"
    }

# === FastAPI 엔드포인트 ===

@app.get("/signal")
async def get_latest_signal():
    """최근 알람 메시지 조회"""
    global latest_signal_message
    if latest_signal_message:
        return latest_signal_message
    else:
        return {
            "message": "아직 알람이 발생하지 않았습니다.",
            "timestamp": datetime.now().isoformat(),
            "service": "report"
        }

# === 스케줄링 관련 변수 ===
last_execution_time = None

def should_execute_now() -> Tuple[bool, str]:
    """현재 실행할 시간인지 판단 (주간 보고서 전용 로직)"""
    global last_execution_time
    
    now = datetime.now()
    current_weekday = now.weekday()  # 0=월요일, 6=일요일
    current_time = now.time()
    
    # 주간 보고서 실행 시간: 매주 일요일 저녁 8시 (20:00)
    target_weekday = 6  # 일요일
    target_time = datetime.strptime("20:00", "%H:%M").time()
    
    # 첫 실행인 경우
    if last_execution_time is None:
        # 일요일 저녁인지 확인
        if current_weekday == target_weekday and current_time >= target_time:
            return True, "첫 실행 - 일요일 저녁"
        else:
            return False, f"주간 보고서 대기 중 - 일요일 20:00 실행 예정 (현재: {now.strftime('%A %H:%M')})"
    
    # 마지막 실행으로부터 경과 시간 계산
    time_diff = (now - last_execution_time).total_seconds()
    
    # 주간 간격 체크 (7일 = 604800초)
    weekly_interval = 7 * 24 * 3600  # 7일
    
    # 일요일 저녁이고, 지난 실행으로부터 최소 6일이 지났는지 확인
    if (current_weekday == target_weekday and 
        current_time >= target_time and 
        time_diff >= (6 * 24 * 3600)):  # 최소 6일 간격
        return True, f"주간 보고서 실행 시간 - 마지막 실행: {last_execution_time.strftime('%Y-%m-%d %H:%M')}"
    else:
        if current_weekday != target_weekday:
            days_until_sunday = (6 - current_weekday) % 7
            if days_until_sunday == 0:
                days_until_sunday = 7
            return False, f"주간 보고서 대기 중 - {days_until_sunday}일 후 일요일 실행"
        elif current_time < target_time:
            remaining_hours = (datetime.combine(now.date(), target_time) - now).total_seconds() / 3600
            return False, f"주간 보고서 대기 중 - {remaining_hours:.1f}시간 후 실행"
        else:
            remaining_days = 7 - (time_diff / (24 * 3600))
            return False, f"주간 보고서 대기 중 - {remaining_days:.1f}일 후 실행 가능"

async def execute_weekly_report() -> Dict:
    """주간 보고서 실행 (오케스트레이터 호출용)"""
    global last_execution_time
    
    try:
        logging.info("🚀 오케스트레이터 신호로 주간 보고서 생성 시작")
        
        # 리포트 서비스 인스턴스 생성 또는 가져오기
        report_service = ReportService()
        
        # 주간 보고서 생성 실행
        # Note: 실제 주간 보고서 생성 로직은 ReportService 클래스 내부에 구현되어 있어야 함
        # 여기서는 기본적인 실행 프레임워크만 제공
        
        processed_stocks = []
        total_reports = 0
        
        # 사용자 설정된 종목들에 대해 보고서 생성
        try:
            stock_items = report_service.stocks_config.items()
            # items()는 되지만 비어있을 경우 체크
            if not stock_items:
                raise ValueError("stocks_config가 비어있음")

        except Exception as e:
            logging.warning(f"⚠️ 종목 설정 불러오기 실패 또는 비어있음: {e} → 기본 종목으로 대체")
            stock_items = [("006800", {})]

        for stock_code, _ in stock_items:
        
            try:
                # 리서치 보고서 크롤링 (예시)
                logging.info(f"📊 {stock_code} 주간 보고서 생성 중...")
                
                # 실제 보고서 생성 로직은 ReportService 클래스의 메서드를 호출
                # 예: await report_service.generate_weekly_report(stock_code)
                
                processed_stocks.append(stock_code)
                total_reports += 1
                
                logging.info(f"✅ {stock_code} 주간 보고서 생성 완료")
                
            except Exception as e:
                logging.error(f"❌ {stock_code} 주간 보고서 생성 실패: {e}")
                continue
        
        # 실행 시간 업데이트
        last_execution_time = datetime.now()
        
        result = {
            "success": True,
            "processed_stocks": len(processed_stocks),
            "total_reports": total_reports,
            "execution_time": last_execution_time.isoformat(),
            "next_execution": "다음 주 일요일 20:00"
        }
        
        logging.info(f"✅ 주간 보고서 생성 완료: {len(processed_stocks)}개 종목, {total_reports}개 보고서")
        
        # 완료 알림 저장
        await save_latest_signal(f"📊 주간 보고서 생성 완료: {total_reports}개 보고서")
        
        return result
        
    except Exception as e:
        logging.error(f"❌ 주간 보고서 생성 실패: {e}")
        return {"success": False, "error": str(e)}

@app.post("/execute")
async def execute_report_generation(request: Request):
    """리포트 생성 실행 - 사용자별 동적 처리"""
    try:
        # Header에서 user_id 추출 (문자열로 처리)
        user_id = request.headers.get("X-User-ID", "1")
        
        # 서비스 인스턴스의 user_id 동적 업데이트
        service = get_report_service()
        if service.current_user_id != user_id:
            await service.set_user_id(user_id)
            logging.info(f"🔄 사용자 컨텍스트 변경: {user_id}")
        
        # 주간 보고서 생성 실행
        result = await execute_weekly_report()
        return result
        
    except Exception as e:
        logging.error(f"❌ 리포트 생성 실행 실패: {e}")
        return {"success": False, "error": str(e)}

@app.post("/check-schedule")
async def check_schedule():
    """오케스트레이터 체크 신호 수신 - 독립적으로 실행 시간 판단"""
    try:
        should_run, reason = should_execute_now()
        
        if should_run:
            # 실행 조건 만족 시 주간 보고서 생성 실행
            result = await execute_weekly_report()
            
            if result["success"]:
                return {
                    "executed": True,
                    "message": f"주간 보고서 생성 완료 - {reason}",
                    "details": result
                }
            else:
                return {
                    "executed": False,
                    "message": f"주간 보고서 생성 실패 - {result.get('error', 'Unknown')}",
                    "reason": reason
                }
        else:
            return {
                "executed": False,
                "message": reason,
                "next_execution": "매주 일요일 20:00"
            }
        
    except Exception as e:
        logging.error(f"❌ 스케줄 체크 실패: {e}")
        return {
            "executed": False,
            "message": f"스케줄 체크 오류: {str(e)}"
        }

    # === 사용자별 개인화 기능 ===
    
    async def initialize_user_personalization(self):
        """사용자 개인화 설정 초기화"""
        try:
            self.user_config_loader = await get_config_loader()
            self.logger.info("✅ 사용자 개인화 로더 초기화 완료")
        except Exception as e:
            self.logger.error(f"❌ 사용자 개인화 로더 초기화 실패: {e}")
            self.user_config_loader = None

    async def get_personalized_config(self, user_id: str) -> Dict[str, Any]:
        """사용자별 개인화 설정 조회"""
        try:
            if not self.user_config_loader:
                self.logger.warning("⚠️ 사용자 설정 로더가 초기화되지 않음 - 기본값 사용")
                return self._get_default_config()
            
            # 캐시에서 먼저 확인
            if user_id in self.personalized_configs:
                return self.personalized_configs[user_id]
            
            # API를 통해 사용자 설정 로드
            config = await self.user_config_loader.load_user_config(user_id)
            if config:
                # 리포트 서비스에 특화된 설정 추출
                personalized_config = {
                    "user_id": user_id,
                    "stocks": [stock["stock_code"] for stock in config.get("stocks", [])],
                    "model_type": config.get("model_type", "hyperclova"),
                    "active_service": config.get("active_services", {}).get("report_service", 0) == 1
                }
                
                # 캐시에 저장
                self.personalized_configs[user_id] = personalized_config
                self.logger.info(f"✅ 사용자 개인화 설정 로드 완료: {user_id}")
                return personalized_config
            else:
                self.logger.warning(f"⚠️ 사용자 설정을 찾을 수 없음: {user_id} - 기본값 사용")
                return self._get_default_config()
                
        except Exception as e:
            self.logger.error(f"❌ 사용자 개인화 설정 로드 실패: {user_id} - {e}")
            return self._get_default_config()

    def _get_default_config(self) -> Dict[str, Any]:
        """기본 설정 반환"""
        return {
            "user_id": "default",
            "stocks": ["005930", "000660"],  # 기본 종목: 삼성전자, SK하이닉스
            "model_type": "hyperclova",
            "active_service": True
        }

    async def should_analyze_for_user(self, user_id: str, stock_code: str) -> bool:
        """특정 사용자에 대해 해당 종목을 분석해야 하는지 확인"""
        try:
            config = await self.get_personalized_config(user_id)
            
            # 서비스가 비활성화된 경우
            if not config.get("active_service", True):
                return False
            
            # 사용자가 선택한 종목에 포함되지 않은 경우
            user_stocks = config.get("stocks", [])
            if stock_code not in user_stocks:
                return False
            
            return True
            
        except Exception as e:
            self.logger.error(f"❌ 사용자별 분석 필요성 확인 실패: {user_id}, {stock_code} - {e}")
            return True  # 오류 시 기본적으로 분석 진행

    async def get_user_analysis_model(self, user_id: str) -> str:
        """사용자가 선택한 AI 모델 반환"""
        try:
            config = await self.get_personalized_config(user_id)
            return config.get("model_type", "hyperclova")
        except Exception as e:
            self.logger.error(f"❌ 사용자 AI 모델 조회 실패: {user_id} - {e}")
            return "hyperclova"

    def clear_user_cache(self, user_id: Optional[str] = None):
        """사용자 설정 캐시 클리어"""
        if user_id:
            self.personalized_configs.pop(user_id, None)
            if self.user_config_loader:
                self.user_config_loader.clear_cache(user_id)
            self.logger.debug(f"🧹 사용자 설정 캐시 클리어: {user_id}")
        else:
            self.personalized_configs.clear()
            if self.user_config_loader:
                self.user_config_loader.clear_cache()
            self.logger.debug("🧹 모든 사용자 설정 캐시 클리어")

def main():
    """메인 실행 함수"""
    try:
        print("🚀 리포트 서비스 시작 (포트: 8004)")
        
        # FastAPI 서버 실행
        uvicorn.run(app, host="0.0.0.0", port=8004)
    
    except KeyboardInterrupt:
        print("서비스 중단")
    except Exception as e:
        print(f"서비스 실행 실패: {e}")


if __name__ == "__main__":
    #asyncio.run(execute_weekly_report())
    main()<|MERGE_RESOLUTION|>--- conflicted
+++ resolved
@@ -48,6 +48,7 @@
 from shared.user_config.user_config_manager import user_config_manager
 from shared.service_config.user_config_loader import get_config_loader
 
+
 # FastAPI 추가
 from fastapi import FastAPI, HTTPException, BackgroundTasks, Request
 import uvicorn
@@ -72,10 +73,7 @@
         
         self.mysql_client = get_mysql_client()
         # ChromaDB 대시보드와 동일한 경로를 사용하도록 환경 변수 설정
-<<<<<<< HEAD
         import os
-=======
->>>>>>> 1b382dd3
         news_service_chroma_path = os.path.join(project_root, "services", "news_service", "data", "chroma")
         os.environ["CHROMADB_PERSIST_DIRECTORY"] = news_service_chroma_path
         self.vector_db = VectorDBClient()
@@ -499,13 +497,9 @@
     async def process_weekly_report(self, stock_code: str):
         """주간 보고서 처리"""
         
-<<<<<<< HEAD
         if not stock_code:
             self.logger.warning("stock_code가 제공되지 않았습니다. 기본값 '006800'으로 설정합니다.")
             stock_code = "006800"
-=======
-
->>>>>>> 1b382dd3
         try:
             self.logger.info(f"주간 보고서 처리 시작: {stock_code}")
 
@@ -579,8 +573,10 @@
             self.logger.info(f"주간 보고서 처리 완료: {stock_code}")
 
 
+
         except Exception as e:
             self.logger.error(f"주간 보고서 처리 실패: {e}")
+
 
 
     async def run_service(self):
